--- conflicted
+++ resolved
@@ -26,11 +26,7 @@
         }
         stage('Deploy Image') {
             when {
-<<<<<<< HEAD
                 branch 'main'
-=======
-                branch 'master'
->>>>>>> 1b0bb3e7
             }
             steps {
                 script {
@@ -42,15 +38,11 @@
         }
         stage('Remove Unused docker image') {
             when {
-<<<<<<< HEAD
                 branch 'main'
-=======
-                branch 'master'
->>>>>>> 1b0bb3e7
             }
             steps {
                 sh "docker rmi $registry:$version.$BUILD_NUMBER"
             }
         }
     }
-}
+}